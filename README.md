--- conflicted
+++ resolved
@@ -1,24 +1,8 @@
 # NFT Reserve Auctions
 
-<<<<<<< HEAD
-Reserve auctions have seen significant traction as a mechanism for selling NFTs, but they have typically been limited to proprietary marketplaces. MintFund's mission is to expand opportunity for artists hoping to break out into the crypto art scene. Part of that mission is providing open access to best-in-class tools that artists need to thrive. MindFund hosted a crowdfunding campaign with Mirror to fund the development of a permissionless auction method.
-=======
-The main contract is at https://github.com/mirror-xyz/reserve-auction-v2/blob/main/contracts/ReserveAuctionV3.sol
->>>>>>> 893bbed9
-
-We believe that building the tools for creatives to push their best works unfettered by cost, access, and exposure yields the next generation of mind bending work and an ever growing community of shared talent, spirit, and wealth. MintFund is dedicated to giving all communities, with emphasis to BIPOC & LGBTQIA folks, the means to take cryptomedia / NFTs by storm and move culture along with them. We recognize that the key to achieving our goal of launching life-changing creative careers on the blockchain is threefold:
-
-> Cover gas fees to enable access to the tools to participate in the NFT ecosystem
-> 
-> Create tools for artists to increase their exposure and connect with collectors
-> 
-> Build a success-based funding source to ensure MintFund can continue to sustain its work without relying on donations
-
-
-
-To learn more about the backstory of our campaign: https://mint.mirror.xyz/mDws2xGmJCq55ehGDdcv8tGDCpSd_c_CfeqhexiKSqU
-Please send bug reports or feedback to g@mirror.xyz
+Please contact g@mirror.xyz with feedback.
 
 ## Bug Bounty
-* The Mirror team will grant 10 ETH for any critical bugs that could result in loss of funds.
-* Rewards will be given for smaller bugs or ideas.+
+- The Mirror team will grant 10 ETH for any critical bugs that could result in loss of funds.
+- Rewards will be given for smaller bugs or ideas.